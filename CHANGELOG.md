# Changelog

All notable changes to this project will be documented in this file.
The format is based on [Keep a Changelog].

<<<<<<< HEAD
## Unreleased
### Features
* More Isearch compatibility was added in [#48]. Additions include:
  `ctrlf-occur`, `ctrlf-forward-symbol`,
  `ctrlf-forward-symbol-at-point`, `ctrlf-toggle-regexp`,
  `ctrlf-toggle-symbol`, and matching Isearch bindings for those.

=======
## 1.1 (released 2020-07-16)
>>>>>>> b91f88a2
### Enhancements
* It is now possible to use the standard Isearch bindings within the
  minibuffer to search the current user input and the minibuffer
  history. Note that this functionality is not compatible with
  Selectrum. See [#41].
* We now disable `blink-matching-paren` automatically when entering
  CTRLF, because (for some reason) it uses `sit-for` to display its
  blink and this of course causes search results to be delayed
  ([#45]).
* Autoload `ctrlf-forward-fuzzy`, `ctrlf-forward-fuzzy-regexp`,
  `ctrlf-backward-fuzzy`, and `ctrlf-backward-fuzzy-regexp` ([#50]).
* We bind `C-s`, `C-r`, `C-M-s`, and `C-M-r` directly instead of using
  `remap`, which means that bindings from unrelated packages may not
  conflict with them. If you remapped the Isearch commands in your
  configuration, this means you will need to update
  `ctrlf-mode-bindings`. See [#51].
* It is now possible to disable `ctrlf-mode` buffer-locally by means
  of `ctrlf-local-mode` ([#52], [#53]).

### Bugs fixed
* CTRLF previously caused an error during Emacs startup unless the
  `map` library was already loaded. This has been fixed ([#49]).
* Several corner cases relating to minibuffer overlays have been fixed
  by improving the generality of the overlay management code ([#46]).

[#41]: https://github.com/raxod502/ctrlf/issues/41
[#45]: https://github.com/raxod502/ctrlf/issues/45
[#46]: https://github.com/raxod502/ctrlf/issues/46
[#48]: https://github.com/raxod502/ctrlf/issues/48
[#49]: https://github.com/raxod502/ctrlf/issues/49
[#50]: https://github.com/raxod502/ctrlf/pull/50
[#51]: https://github.com/raxod502/ctrlf/issues/51
[#52]: https://github.com/raxod502/ctrlf/issues/52
[#53]: https://github.com/raxod502/ctrlf/pull/53

## 1.0 (released 2020-03-31)
### Added
* Package `ctrlf`
* Minor mode `ctrlf-mode`
* Faces:
    * `ctrlf-highlight-active`
    * `ctrlf-highlight-passive`
    * `ctrlf-highlight-line`
* Interface user options:
    * `ctrlf-highlight-current-line`
    * `ctrlf-auto-recenter`
    * `ctrlf-show-match-count-at-eol`
    * `ctrlf-mode-bindings`
    * `ctrlf-minibuffer-bindings`
    * `ctrlf-zero-length-match-width`
* Navigation commands:
    * `ctrlf-next-match`
    * `ctrlf-previous-match`
    * `ctrlf-first-match`
    * `ctrlf-last-match`
    * `ctrlf-next-page`
    * `ctrlf-previous-page`
    * `ctrlf-cancel`
* Utility commands:
    * `ctrlf-change-search-style`
    * `ctrlf-toggle-case-fold-search`
    * `ctrlf-recenter-top-bottom`
* Search commands:
    * `ctrlf-forward-literal`
    * `ctrlf-backward-literal`
    * `ctrlf-forward-regexp`
    * `ctrlf-backward-regexp`
    * `ctrlf-forward-fuzzy`
    * `ctrlf-backward-fuzzy`
    * `ctrlf-forward-fuzzy-regexp`
    * `ctrlf-backward-fuzzy-regexp`
* Low-level user options, variables, and functions:
    * `ctrlf-style-alist`
    * `ctrlf-search-history`
    * `ctrlf-forward`
    * `ctrlf-backward`
* Functions for use in configuration:
    * `ctrlf-split-fuzzy`
    * `ctrlf-translate-fuzzy-literal`
    * `ctrlf-translate-fuzzy-regexp`
    * `ctrlf-no-uppercase-literal-p`
    * `ctrlf-no-uppercase-regexp-p`

[keep a changelog]: https://keepachangelog.com/en/1.0.0/<|MERGE_RESOLUTION|>--- conflicted
+++ resolved
@@ -3,7 +3,6 @@
 All notable changes to this project will be documented in this file.
 The format is based on [Keep a Changelog].
 
-<<<<<<< HEAD
 ## Unreleased
 ### Features
 * More Isearch compatibility was added in [#48]. Additions include:
@@ -11,9 +10,9 @@
   `ctrlf-forward-symbol-at-point`, `ctrlf-toggle-regexp`,
   `ctrlf-toggle-symbol`, and matching Isearch bindings for those.
 
-=======
+[#48]: https://github.com/raxod502/ctrlf/issues/48
+
 ## 1.1 (released 2020-07-16)
->>>>>>> b91f88a2
 ### Enhancements
 * It is now possible to use the standard Isearch bindings within the
   minibuffer to search the current user input and the minibuffer
@@ -42,7 +41,6 @@
 [#41]: https://github.com/raxod502/ctrlf/issues/41
 [#45]: https://github.com/raxod502/ctrlf/issues/45
 [#46]: https://github.com/raxod502/ctrlf/issues/46
-[#48]: https://github.com/raxod502/ctrlf/issues/48
 [#49]: https://github.com/raxod502/ctrlf/issues/49
 [#50]: https://github.com/raxod502/ctrlf/pull/50
 [#51]: https://github.com/raxod502/ctrlf/issues/51

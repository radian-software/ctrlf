--- conflicted
+++ resolved
@@ -19,16 +19,13 @@
   CTRLF, because (for some reason) it uses `sit-for` to display its
   blink and this of course causes search results to be delayed
   ([#45]).
-<<<<<<< HEAD
 * Autoload `ctrlf-forward-fuzzy`, `ctrlf-forward-fuzzy-regexp`,
   `ctrlf-backward-fuzzy`, and `ctrlf-backward-fuzzy-regexp` ([#50]).
-=======
 * We bind `C-s`, `C-r`, `C-M-s`, and `C-M-r` directly instead of using
   `remap`, which means that bindings from unrelated packages may not
   conflict with them. If you remapped the Isearch commands in your
   configuration, this means you will need to update
   `ctrlf-mode-bindings`. See [#51].
->>>>>>> cf6beae8
 
 ### Bugs fixed
 * CTRLF previously caused an error during Emacs startup unless the
@@ -41,11 +38,8 @@
 [#46]: https://github.com/raxod502/ctrlf/issues/46
 [#48]: https://github.com/raxod502/ctrlf/issues/48
 [#49]: https://github.com/raxod502/ctrlf/issues/49
-<<<<<<< HEAD
 [#50]: https://github.com/raxod502/ctrlf/pull/50
-=======
 [#51]: https://github.com/raxod502/ctrlf/issues/51
->>>>>>> cf6beae8
 
 ## 1.0 (released 2020-03-31)
 ### Added
